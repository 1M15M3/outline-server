// Copyright 2018 The Outline Authors
//
// Licensed under the Apache License, Version 2.0 (the "License");
// you may not use this file except in compliance with the License.
// You may obtain a copy of the License at
//
//      http://www.apache.org/licenses/LICENSE-2.0
//
// Unless required by applicable law or agreed to in writing, software
// distributed under the License is distributed on an "AS IS" BASIS,
// WITHOUT WARRANTIES OR CONDITIONS OF ANY KIND, either express or implied.
// See the License for the specific language governing permissions and
// limitations under the License.

import * as fs from 'fs';
import * as path from 'path';
import * as process from 'process';
import * as restify from 'restify';

import {FilesystemTextFile} from '../infrastructure/filesystem_text_file';
import * as ip_location from '../infrastructure/ip_location';
import * as logging from '../infrastructure/logging';
import {PrometheusClient, runPrometheusScraper} from '../infrastructure/prometheus_scraper';

<<<<<<< HEAD
import {createManagedAccessKeyRepository} from './managed_access_key';
import {bindService, ShadowsocksManagerService} from './manager_service';
import * as reported_metrics from './reported_metrics';
=======
import {LibevShadowsocksServer} from './libev_shadowsocks_server';
import {createManagedAccessKeyRepository} from './managed_access_key';
import {bindService, ShadowsocksManagerService} from './manager_service';
import * as metrics from './metrics';
>>>>>>> 6fcf6f4e
import * as server_config from './server_config';
import {OutlineShadowsocksServer} from './shadowsocks_server';

const DEFAULT_STATE_DIR = '/root/shadowbox/persisted-state';

function main() {
  const verbose = process.env.LOG_LEVEL === 'debug';
  const proxyHostname = process.env.SB_PUBLIC_IP;
  // Default to production metrics, as some old Docker images may not have
  // SB_METRICS_URL properly set.
  const metricsUrl = process.env.SB_METRICS_URL || 'https://metrics-prod.uproxy.org';
  if (!process.env.SB_METRICS_URL) {
    logging.warn('process.env.SB_METRICS_URL not set, using default');
  }

  if (!proxyHostname) {
    logging.error('Need to specify SB_PUBLIC_IP for invite links');
    process.exit(1);
  }

  logging.debug(`=== Config ===`);
  logging.debug(`SB_PUBLIC_IP: ${proxyHostname}`);
  logging.debug(`SB_METRICS_URL: ${metricsUrl}`);
  logging.debug(`==============`);

  const DEFAULT_PORT = 8081;
  const portNumber = Number(process.env.SB_API_PORT || DEFAULT_PORT);
  if (isNaN(portNumber)) {
    logging.error(`Invalid SB_API_PORT: ${process.env.SB_API_PORT}`);
    process.exit(1);
  }

<<<<<<< HEAD
  const prometheusMetricsLocation = 'localhost:9090';
  const ssMetricsLocation = 'localhost:9091';
  runPrometheusScraper(
      [
        '--storage.tsdb.retention', '31d',
        '--storage.tsdb.path', getPersistentFilename('prometheus/data'),
        '--web.listen-address', prometheusMetricsLocation,
        '--log.level', verbose ? 'debug' : 'info'
      ],
      getPersistentFilename('prometheus/config.yml'), {
        global: {
          scrape_interval: '15s',
        },
        scrape_configs: [{
          job_name: 'prometheus',
          static_configs: [{targets: [prometheusMetricsLocation]}]
        },{
          job_name: 'outline-ss-server',
          static_configs: [{targets: [ssMetricsLocation]}]
        }]
      });

  const serverConfig = new server_config.ServerConfig(
      getPersistentFilename('shadowbox_server_config.json'), process.env.SB_DEFAULT_SERVER_NAME);

  const shadowsocksServer = new OutlineShadowsocksServer(
      getPersistentFilename('outline-ss-server/config.yml'), verbose, ssMetricsLocation,
      '/var/lib/libmaxminddb/GeoLite2-Country.mmdb');
=======
  const serverConfig = new server_config.ServerConfig(
      new FilesystemTextFile(getPersistentFilename('shadowbox_server_config.json')),
      process.env.SB_DEFAULT_SERVER_NAME);

  const shadowsocksServer = new LibevShadowsocksServer(proxyHostname, verbose);
>>>>>>> 6fcf6f4e

  const statsFilename = getPersistentFilename('shadowbox_stats.json');
  const stats = new reported_metrics.PersistentStats(statsFilename);
  const ipLocationService = new ip_location.MmdbLocationService();
  stats.onLastHourMetricsReady((startDatetime, endDatetime, lastHourUserStats) => {
    if (serverConfig.getMetricsEnabled()) {
      reported_metrics
          .getHourlyServerMetricsReport(
              serverConfig.serverId, startDatetime, endDatetime, lastHourUserStats,
              ipLocationService)
          .then((report) => {
            if (report) {
              reported_metrics.postHourlyServerMetricsReports(report, metricsUrl);
            }
          });
    }
  });

  logging.info('Starting...');
  const userConfigFilename = getPersistentFilename('shadowbox_config.json');
  createManagedAccessKeyRepository(
      proxyHostname, new FilesystemTextFile(userConfigFilename), shadowsocksServer, stats)
      .then((managedAccessKeyRepository) => {
        const managerService = new ShadowsocksManagerService(
<<<<<<< HEAD
            serverConfig, managedAccessKeyRepository,
            new PrometheusClient(`http://${prometheusMetricsLocation}`), stats);
        const certificateFilename = process.env.SB_CERTIFICATE_FILE;
        const privateKeyFilename = process.env.SB_PRIVATE_KEY_FILE;

        // TODO(bemasc): Remove casts once
        // https://github.com/DefinitelyTyped/DefinitelyTyped/pull/15229 lands
=======
            serverConfig, managedAccessKeyRepository, stats);
        const certificateFilename = process.env.SB_CERTIFICATE_FILE;
        const privateKeyFilename = process.env.SB_PRIVATE_KEY_FILE;

        // TODO(bemasc): Remove casts once https://github.com/DefinitelyTyped/DefinitelyTyped/pull/15229 lands
>>>>>>> 6fcf6f4e
        const apiServer = restify.createServer({
          certificate: fs.readFileSync(certificateFilename),
          key: fs.readFileSync(privateKeyFilename)
        });

        // Pre-routing handlers
        apiServer.pre(restify.CORS());

        // All routes handlers
        const apiPrefix = process.env.SB_API_PREFIX ? `/${process.env.SB_API_PREFIX}` : '';
        apiServer.pre(restify.pre.sanitizePath());
        apiServer.use(restify.jsonp());
        apiServer.use(restify.bodyParser());
        bindService(apiServer, apiPrefix, managerService);

        apiServer.listen(portNumber, () => {
          logging.info(`Manager listening at ${apiServer.url}${apiPrefix}`);
        });
      });
}

function getPersistentFilename(file: string): string {
  const stateDir = process.env.SB_STATE_DIR || DEFAULT_STATE_DIR;
  return path.join(stateDir, file);
}

process.on('unhandledRejection', (error) => {
  logging.error(`unhandledRejection: ${error}`);
});

main();<|MERGE_RESOLUTION|>--- conflicted
+++ resolved
@@ -22,16 +22,9 @@
 import * as logging from '../infrastructure/logging';
 import {PrometheusClient, runPrometheusScraper} from '../infrastructure/prometheus_scraper';
 
-<<<<<<< HEAD
 import {createManagedAccessKeyRepository} from './managed_access_key';
 import {bindService, ShadowsocksManagerService} from './manager_service';
 import * as reported_metrics from './reported_metrics';
-=======
-import {LibevShadowsocksServer} from './libev_shadowsocks_server';
-import {createManagedAccessKeyRepository} from './managed_access_key';
-import {bindService, ShadowsocksManagerService} from './manager_service';
-import * as metrics from './metrics';
->>>>>>> 6fcf6f4e
 import * as server_config from './server_config';
 import {OutlineShadowsocksServer} from './shadowsocks_server';
 
@@ -64,7 +57,6 @@
     process.exit(1);
   }
 
-<<<<<<< HEAD
   const prometheusMetricsLocation = 'localhost:9090';
   const ssMetricsLocation = 'localhost:9091';
   runPrometheusScraper(
@@ -88,18 +80,12 @@
       });
 
   const serverConfig = new server_config.ServerConfig(
-      getPersistentFilename('shadowbox_server_config.json'), process.env.SB_DEFAULT_SERVER_NAME);
+      new FilesystemTextFile(getPersistentFilename('shadowbox_server_config.json')),
+      process.env.SB_DEFAULT_SERVER_NAME);
 
   const shadowsocksServer = new OutlineShadowsocksServer(
       getPersistentFilename('outline-ss-server/config.yml'), verbose, ssMetricsLocation,
       '/var/lib/libmaxminddb/GeoLite2-Country.mmdb');
-=======
-  const serverConfig = new server_config.ServerConfig(
-      new FilesystemTextFile(getPersistentFilename('shadowbox_server_config.json')),
-      process.env.SB_DEFAULT_SERVER_NAME);
-
-  const shadowsocksServer = new LibevShadowsocksServer(proxyHostname, verbose);
->>>>>>> 6fcf6f4e
 
   const statsFilename = getPersistentFilename('shadowbox_stats.json');
   const stats = new reported_metrics.PersistentStats(statsFilename);
@@ -124,7 +110,6 @@
       proxyHostname, new FilesystemTextFile(userConfigFilename), shadowsocksServer, stats)
       .then((managedAccessKeyRepository) => {
         const managerService = new ShadowsocksManagerService(
-<<<<<<< HEAD
             serverConfig, managedAccessKeyRepository,
             new PrometheusClient(`http://${prometheusMetricsLocation}`), stats);
         const certificateFilename = process.env.SB_CERTIFICATE_FILE;
@@ -132,13 +117,6 @@
 
         // TODO(bemasc): Remove casts once
         // https://github.com/DefinitelyTyped/DefinitelyTyped/pull/15229 lands
-=======
-            serverConfig, managedAccessKeyRepository, stats);
-        const certificateFilename = process.env.SB_CERTIFICATE_FILE;
-        const privateKeyFilename = process.env.SB_PRIVATE_KEY_FILE;
-
-        // TODO(bemasc): Remove casts once https://github.com/DefinitelyTyped/DefinitelyTyped/pull/15229 lands
->>>>>>> 6fcf6f4e
         const apiServer = restify.createServer({
           certificate: fs.readFileSync(certificateFilename),
           key: fs.readFileSync(privateKeyFilename)
