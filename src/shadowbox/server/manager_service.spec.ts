--- conflicted
+++ resolved
@@ -37,7 +37,7 @@
   it('Return default name by default', (done) => {
     const repo = new MockAccessKeyRepository();
     const serverConfig = new ServerConfig(new InMemoryFile(true), 'default name');
-    const service = new ShadowsocksManagerService(serverConfig, repo, null);
+    const service = new ShadowsocksManagerService(serverConfig, repo, null, null);
     service.getServer(
         {params: {}}, {
           send: (httpCode, data: ServerInfo) => {
@@ -52,7 +52,7 @@
   it('Rename changes the server name', (done) => {
     const repo = new MockAccessKeyRepository();
     const serverConfig = new ServerConfig(new InMemoryFile(true), 'default name');
-    const service = new ShadowsocksManagerService(serverConfig, repo, null);
+    const service = new ShadowsocksManagerService(serverConfig, repo, null, null);
     service.renameServer(
         {params: {name: 'new name'}}, {
           send: (httpCode, _) => {
@@ -66,11 +66,7 @@
 
   it('lists access keys in order', (done) => {
     const repo = new MockAccessKeyRepository();
-<<<<<<< HEAD
     const service = new ShadowsocksManagerService(null, repo, null, null);
-=======
-    const service = new ShadowsocksManagerService(null, repo, null);
->>>>>>> 6fcf6f4e
 
     // Create 2 access keys with names.
     Promise.all([
@@ -93,11 +89,7 @@
 
   it('creates keys', (done) => {
     const repo = new MockAccessKeyRepository();
-<<<<<<< HEAD
     const service = new ShadowsocksManagerService(null, repo, null, null);
-=======
-    const service = new ShadowsocksManagerService(null, repo, null);
->>>>>>> 6fcf6f4e
 
     // Verify that response returns a key with the expected properties.
     const res = {send: (httpCode, data) => {
@@ -111,11 +103,7 @@
 
   it('removes keys', (done) => {
     const repo = new MockAccessKeyRepository();
-<<<<<<< HEAD
     const service = new ShadowsocksManagerService(null, repo, null, null);
-=======
-    const service = new ShadowsocksManagerService(null, repo, null);
->>>>>>> 6fcf6f4e
 
     // Create 2 access keys with names.
     Promise.all([
@@ -135,11 +123,7 @@
 
   it('renames keys', (done) => {
     const repo = new MockAccessKeyRepository();
-<<<<<<< HEAD
     const service = new ShadowsocksManagerService(null, repo, null, null);
-=======
-    const service = new ShadowsocksManagerService(null, repo, null);
->>>>>>> 6fcf6f4e
     const OLD_NAME = 'oldName';
     const NEW_NAME = 'newName';
 
@@ -157,11 +141,7 @@
   it('Rename returns a 500 when the repository throws an exception', (done) => {
     const repo = new MockAccessKeyRepository();
     spyOn(repo, 'renameAccessKey').and.throwError('cannot write to disk');
-<<<<<<< HEAD
     const service = new ShadowsocksManagerService(null, repo, null, null);
-=======
-    const service = new ShadowsocksManagerService(null, repo, null);
->>>>>>> 6fcf6f4e
 
     createNewAccessKeyWithName(repo, 'oldName').then((key) => {
       const res = {send: (httpCode, data) => {}};
@@ -176,11 +156,7 @@
   it('Create returns a 500 when the repository throws an exception', (done) => {
     const repo = new MockAccessKeyRepository();
     spyOn(repo, 'createNewAccessKey').and.throwError('cannot write to disk');
-<<<<<<< HEAD
     const service = new ShadowsocksManagerService(null, repo, null, null);
-=======
-    const service = new ShadowsocksManagerService(null, repo, null);
->>>>>>> 6fcf6f4e
 
     const res = {send: (httpCode, data) => {}};
     service.createNewAccessKey({params: {}}, res, (error) => {
@@ -193,11 +169,7 @@
   it('Remove returns a 500 when the repository throws an exception', (done) => {
     const repo = new MockAccessKeyRepository();
     spyOn(repo, 'removeAccessKey').and.throwError('cannot write to disk');
-<<<<<<< HEAD
     const service = new ShadowsocksManagerService(null, repo, null, null);
-=======
-    const service = new ShadowsocksManagerService(null, repo, null);
->>>>>>> 6fcf6f4e
 
     // Create 2 access keys with names.
     createNewAccessKeyWithName(repo, 'keyName1').then((key) => {
