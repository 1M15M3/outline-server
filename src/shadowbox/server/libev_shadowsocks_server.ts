--- conflicted
+++ resolved
@@ -155,23 +155,13 @@
       const delta = statsMessage.totalInboundBytes - lastInboundBytes;
       if (delta > 0) {
         this.getConnectedClientIPAddresses()
-<<<<<<< HEAD
           .then((ipAddresses: string[]) => {
-            lastBytesTransferred = statsMessage.totalBytesTransferred;
-            this.eventEmitter.emit(this.BYTES_TRANSFERRED_EVENT, delta, ipAddresses);
+            lastInboundBytes = statsMessage.totalBytesTransferred;
+            this.eventEmitter.emit(this.INBOUND_BYTES_EVENT, delta, ipAddresses);
           })
           .catch((err) => {
             logging.error(`Unable to get client IP addresses ${err}`);
           });
-=======
-            .then((ipAddresses: string[]) => {
-              lastInboundBytes = statsMessage.totalInboundBytes;
-              this.eventEmitter.emit(this.INBOUND_BYTES_EVENT, delta, ipAddresses);
-            })
-            .catch((err) => {
-              logging.error(`Unable to get client IP addresses ${err}`);
-            });
->>>>>>> 6181bd4d
       }
     });
   }
@@ -209,26 +199,15 @@
 
 function parseStatsMessage(buf): StatsMessage {
   const jsonString = buf.toString()
-<<<<<<< HEAD
     .substr('stat: '.length)  // remove leading "stat: "
     .replace(/\0/g, '');      // remove trailing null terminator
   // statObj is in the form {"port#": totalBytesTransferred}, where
-=======
-                         .substr('stat: '.length)  // remove leading "stat: "
-                         .replace(/\0/g, '');      // remove trailing null terminator
-  // statObj is in the form {"port#": totalInboundBytes}, where
->>>>>>> 6181bd4d
   // there is always only 1 port# per JSON object. If there are multiple
   // ss-servers communicating to the same manager, we will get multiple
   // message events.
   const statObj = JSON.parse(jsonString);
   // Object.keys is used here because node doesn't support Object.values.
   const portNumber = parseInt(Object.keys(statObj)[0], 10);
-<<<<<<< HEAD
-  const totalBytesTransferred = statObj[portNumber];
-  return { portNumber, totalBytesTransferred };
-=======
   const totalInboundBytes = statObj[portNumber];
-  return {portNumber, totalInboundBytes};
->>>>>>> 6181bd4d
+  return { portNumber, totalInboundBytes };
 }